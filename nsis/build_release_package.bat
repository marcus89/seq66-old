--- conflicted
+++ resolved
@@ -1,206 +1,202 @@
-@echo off
-
-:: **************************************************************************
-:: Build Release Package
-:: --------------------------------------------------------------------------
-::
-:: \file        build_release_package.bat
-:: \library     Seq66 for Windows
-:: \author      Chris Ahlstrom
-:: \date        2018-05-26
-:: \update      2020-09-26
-:: \license     $XPC_SUITE_GPL_LICENSE$
-::
-::      This script sets up and creates a release build of Seq66 for
-::      Windows and creates a 7-Zip package that can be unpacked in the root
-::      of the project, ready to made into an NSIS installer either in Linux
-::      or in Windows.
-::
-:: Requirements:
-::
-::       1. Runs in Windows only.
-::       2. Requires QtCreator to be installed, and configured to provide
-::          the 32-bit Mingw tools, including mingw32-make.exe, and
-::          qmake.exe.  The PATH must included the path to both executables.
-::          See "Path Additions" below.  We have not tried
-::          using the Microsoft C++ compiler yet.
-::       3. Requires 7-Zip to be installed and accessible from the DOS
-::          command-line, as 7z.exe.
-::
-:: Path Additions:
-::
-::       1. C:\Qt\Qt5.12.9\5.12.9\mingw73_32\bin
-::       2. C:\Qt\Qt5.12.9\Tools\mingw73_32\bin
-::
-::      Depending on the versions some things will be different.
-::
-::       a. For earlier versions of Qt, might need to remove "Qt" from the
-::          "Qt5.12.9" subdirectories.
-::       b. Might also need to change the "73" version number in "mingw73_32".
-::       c. Can also change to 64-bit:  "mingw73_64".  In this case warnings or
-::          errors might be exposed in the Windows PortMidi C files.
-::
-:: Build Instructions:
-::
-::      Note that steps 5 through 9 can be performed on Linux with the
-::      "packages" script.  On my Windows build machine, the source is placed
-::      in C:\Users\chris\Documents\Home\seq66.
-::
-::       1. Before running this script, modify the environment variables below
-::          in this batch file for your specific setup, including
-::          PROJECT_VERSION, PROJECT_DRIVE, and PROJECT_BASE.
-::       2. Also edit seq66/nsis/Seq66Constants.nsh to specify the current
-::          date and Seq66 version number.  The macros to modify are:
-::          VER_NUMBER (e.g. "0.90") and VER_REVISION (e.g. "1", as in "0.90.1").
-::       3. a. In Windows Explorer, make sure there is no existing Qt Creator
-::             build or shadow directory/configuration, especially a Debug
-::             configuration.
-::          b. In Windows Explorer, just double-click on this batch file in its
-::             location in the "nsis" directory, and watch the build run in a
-::             DOS window.
-::          c. Alternatively, create a "shadow" directory at the same level
-::             as "seq66", change to it, and run
-::             "..\seq66\nsis\build_release_package.bat".
-::       4. The result is a file such as "qpseq66-release-package-0.90.1.7z".
-::          It is found in seq66/../seq66-release/Seq66qt5.  Also, a
-::          log file is made in seq66/../seq66-release/make.log,
-::          which can be checked for build warnings and errors. If you cannot
-::          find these files, search for "seq66-release".
-::       5. In Linux (have not tried NSIS in Windows yet), copy this 7z file
-::          to the root seq66 directory.
-::       6. Use 7zip to extract this file; it will unpack the contents into
-::          the directory called 'release': seq66/release, which contains the
-::          qpseq66.exe file, DLL files, data, etc. Then move the 7z file
-::          out of the way, for example to the directory about the seq66
-::          directory.  Here are the commands:
-::
-::          $ 7z x qpseq66-release-package-0.90.2.7z
-::          $ mv qpseq66-release-package-0.90.2.7z ..
-::
-::       7. Change to the seq66/nsis directory and run:
-::
-::          $ makensis Seq66Setup.nsi
-::
-::       8. The installer is seq66/release/seq66_setup_0.90.1.exe, and it is
-::          in the 'release' directory.  Move it out of this directory to a
-::          safe place for transport. For example, assuming the current
-::          directory is 'release'.  One of these can be run:
-::
-::          $ mv seq66_setup_0.90.1.exe ../../sequencer64-packages/seq66/0.90
-::          $ mv seq66_setup_0.90.1.exe ../../seq66-packages/... TO DO !!!
-::
-::       9. Make a portable Zip package:
-::
-::          $ mv release/ qpseq66
-::          $ zip -u -r qpseq66-portable-0.90.1-0.zip qpseq66/
-::          $ mv qpseq66-portable-0.90.1-0.zip ../seq66-packages/latest
-::
-::      10. Make a standard Linux source/configure tarball for a version
-::          built using bootstrap (to generate the "configure" script):
-::
-::          $ ./pack --release rtmidi 0.90.1
-::          $ mv ../seq66-master-rtmidi-0.90.1.tar.xz \
-::                  ../seq66-packages/latest
-::
-::          where "rtmidi" can be replaced with whatever the current build
-::          is, such as "cli" or "portmidi" or "qt".
-::
-:: This batch file completely removes the old Windows seq66-release directory
-:: and re-does everything.
-::
-:: See the set of variable immediately below.
-::
-::---------------------------------------------------------------------------
- 
-<<<<<<< HEAD
-set PROJECT_VERSION=0.91.0
-=======
-set PROJECT_VERSION=0.90.6
->>>>>>> 2a73c115
-set PROJECT_DRIVE=C:
-
-:: PROJECT_BASE is the directory that is the immediate parent of the seq66
-:: directory.  Adjust this value for your setup.
-::
-:: Mingw:
-::
-:: set PROJECT_BASE=\home\chris\Home\git
-
-set PROJECT_BASE=\Users\Chris\Documents\Home
-set PROJECT_ROOT=..\seq66
-set PROJECT_FILE=seq66.pro
-set PROJECT_7ZIP="qpseq66-release-package-%PROJECT_VERSION%.7z"
-set SHADOW_DIR=seq66-release
-set APP_DIR=Seq66qt5
-set OUTPUT_DIR=%APP_DIR%\release
-set CONFIG_SET="CONFIG += release"
-set AUX_DIR=data
-
-:: C:
-
-%PROJECT_DRIVE%
-
-:: cd \Users\Chris\Documents\Home
-
-cd %PROJECT_BASE%
-
-:: mkdir seq66-release
-:: cd seq66-release
-
-del /S /Q %SHADOW_DIR% > NUL
-mkdir %SHADOW_DIR%
-cd %SHADOW_DIR%
-
-:: qmake -makefile -recursive "CONFIG += release" ..\seq66\seq66.pro
-
-cd
-echo qmake -makefile -recursive %CONFIG_SET% %PROJECT_ROOT%\%PROJECT_FILE%
-echo mingw32-make (output to make.log)
-qmake -makefile -recursive %CONFIG_SET% %PROJECT_ROOT%\%PROJECT_FILE%
-mingw32-make > make.log 2>&1
-
-:: windeployqt Seq66qt5\release
-
-echo windeployqt %OUTPUT_DIR%
-windeployqt %OUTPUT_DIR%
-
-:: mkdir Seq66qt5\release\data
-:: copy ..\seq66\data\*.midi Seq66qt5\release\data
-:: copy ..\seq66\data\qpseq66.* Seq66qt5\release\data
-:: copy ..\seq66\data\*.pdf Seq66qt5\release\data
-:: copy ..\seq66\data\*.txt Seq66qt5\release\data
-
-echo mkdir %OUTPUT_DIR%\%AUX_DIR%
-echo copy %PROJECT_ROOT%\%AUX_DIR%\qpseq66.* %OUTPUT_DIR%\%AUX_DIR%
-echo copy %PROJECT_ROOT%\%AUX_DIR%\*.midi %OUTPUT_DIR%\%AUX_DIR%
-echo copy %PROJECT_ROOT%\%AUX_DIR%\*.pdf %OUTPUT_DIR%\%AUX_DIR%
-echo copy %PROJECT_ROOT%\%AUX_DIR%\*.txt %OUTPUT_DIR%\%AUX_DIR%
-echo copy %PROJECT_ROOT%\%AUX_DIR%\*.playlist %OUTPUT_DIR%\%AUX_DIR%
-
-mkdir %OUTPUT_DIR%\%AUX_DIR%
-copy %PROJECT_ROOT%\%AUX_DIR%\*.rc %OUTPUT_DIR%\%AUX_DIR%
-copy %PROJECT_ROOT%\%AUX_DIR%\*.usr %OUTPUT_DIR%\%AUX_DIR%
-copy %PROJECT_ROOT%\%AUX_DIR%\*.midi %OUTPUT_DIR%\%AUX_DIR%
-copy %PROJECT_ROOT%\%AUX_DIR%\*.pdf %OUTPUT_DIR%\%AUX_DIR%
-copy %PROJECT_ROOT%\%AUX_DIR%\*.txt %OUTPUT_DIR%\%AUX_DIR%
-copy %PROJECT_ROOT%\%AUX_DIR%\*.playlist %OUTPUT_DIR%\%AUX_DIR%
-
-:: This section takes the generated build and data files and packs them
-:: up into a 7-zip archive.  This archive should be copied to the root
-:: directory (seq66) and extracted (the contents go into the release
-:: directory.
-::
-:: Then, in Linux, "cd" to the "nsis" directory and run
-::
-::      makensis Seq66Setup_V0.90.nsi
-::
-:: pushd Seq66qt5
-:: 7z a -r qppseq66-nsis-ready-package-DATE.7z release\*
-
-pushd %APP_DIR%
-cd
-echo 7z a -r %PROJECT_7ZIP% release\*
-7z a -r %PROJECT_7ZIP% release\*
-popd
-
-:: vim: ts=4 sw=4 ft=dosbatch fileformat=dos
+@echo off
+
+:: **************************************************************************
+:: Build Release Package
+:: --------------------------------------------------------------------------
+::
+:: \file        build_release_package.bat
+:: \library     Seq66 for Windows
+:: \author      Chris Ahlstrom
+:: \date        2018-05-26
+:: \update      2020-09-26
+:: \license     $XPC_SUITE_GPL_LICENSE$
+::
+::      This script sets up and creates a release build of Seq66 for
+::      Windows and creates a 7-Zip package that can be unpacked in the root
+::      of the project, ready to made into an NSIS installer either in Linux
+::      or in Windows.
+::
+:: Requirements:
+::
+::       1. Runs in Windows only.
+::       2. Requires QtCreator to be installed, and configured to provide
+::          the 32-bit Mingw tools, including mingw32-make.exe, and
+::          qmake.exe.  The PATH must included the path to both executables.
+::          See "Path Additions" below.  We have not tried
+::          using the Microsoft C++ compiler yet.
+::       3. Requires 7-Zip to be installed and accessible from the DOS
+::          command-line, as 7z.exe.
+::
+:: Path Additions:
+::
+::       1. C:\Qt\Qt5.12.9\5.12.9\mingw73_32\bin
+::       2. C:\Qt\Qt5.12.9\Tools\mingw73_32\bin
+::
+::      Depending on the versions some things will be different.
+::
+::       a. For earlier versions of Qt, might need to remove "Qt" from the
+::          "Qt5.12.9" subdirectories.
+::       b. Might also need to change the "73" version number in "mingw73_32".
+::       c. Can also change to 64-bit:  "mingw73_64".  In this case warnings or
+::          errors might be exposed in the Windows PortMidi C files.
+::
+:: Build Instructions:
+::
+::      Note that steps 5 through 9 can be performed on Linux with the
+::      "packages" script.  On my Windows build machine, the source is placed
+::      in C:\Users\chris\Documents\Home\seq66.
+::
+::       1. Before running this script, modify the environment variables below
+::          in this batch file for your specific setup, including
+::          PROJECT_VERSION, PROJECT_DRIVE, and PROJECT_BASE.
+::       2. Also edit seq66/nsis/Seq66Constants.nsh to specify the current
+::          date and Seq66 version number.  The macros to modify are:
+::          VER_NUMBER (e.g. "0.90") and VER_REVISION (e.g. "1", as in "0.90.1").
+::       3. a. In Windows Explorer, make sure there is no existing Qt Creator
+::             build or shadow directory/configuration, especially a Debug
+::             configuration.
+::          b. In Windows Explorer, just double-click on this batch file in its
+::             location in the "nsis" directory, and watch the build run in a
+::             DOS window.
+::          c. Alternatively, create a "shadow" directory at the same level
+::             as "seq66", change to it, and run
+::             "..\seq66\nsis\build_release_package.bat".
+::       4. The result is a file such as "qpseq66-release-package-0.90.1.7z".
+::          It is found in seq66/../seq66-release/Seq66qt5.  Also, a
+::          log file is made in seq66/../seq66-release/make.log,
+::          which can be checked for build warnings and errors. If you cannot
+::          find these files, search for "seq66-release".
+::       5. In Linux (have not tried NSIS in Windows yet), copy this 7z file
+::          to the root seq66 directory.
+::       6. Use 7zip to extract this file; it will unpack the contents into
+::          the directory called 'release': seq66/release, which contains the
+::          qpseq66.exe file, DLL files, data, etc. Then move the 7z file
+::          out of the way, for example to the directory about the seq66
+::          directory.  Here are the commands:
+::
+::          $ 7z x qpseq66-release-package-0.90.2.7z
+::          $ mv qpseq66-release-package-0.90.2.7z ..
+::
+::       7. Change to the seq66/nsis directory and run:
+::
+::          $ makensis Seq66Setup.nsi
+::
+::       8. The installer is seq66/release/seq66_setup_0.90.1.exe, and it is
+::          in the 'release' directory.  Move it out of this directory to a
+::          safe place for transport. For example, assuming the current
+::          directory is 'release'.  One of these can be run:
+::
+::          $ mv seq66_setup_0.90.1.exe ../../sequencer64-packages/seq66/0.90
+::          $ mv seq66_setup_0.90.1.exe ../../seq66-packages/... TO DO !!!
+::
+::       9. Make a portable Zip package:
+::
+::          $ mv release/ qpseq66
+::          $ zip -u -r qpseq66-portable-0.90.1-0.zip qpseq66/
+::          $ mv qpseq66-portable-0.90.1-0.zip ../seq66-packages/latest
+::
+::      10. Make a standard Linux source/configure tarball for a version
+::          built using bootstrap (to generate the "configure" script):
+::
+::          $ ./pack --release rtmidi 0.90.1
+::          $ mv ../seq66-master-rtmidi-0.90.1.tar.xz \
+::                  ../seq66-packages/latest
+::
+::          where "rtmidi" can be replaced with whatever the current build
+::          is, such as "cli" or "portmidi" or "qt".
+::
+:: This batch file completely removes the old Windows seq66-release directory
+:: and re-does everything.
+::
+:: See the set of variable immediately below.
+::
+::---------------------------------------------------------------------------
+ 
+set PROJECT_VERSION=0.91.0
+set PROJECT_DRIVE=C:
+
+:: PROJECT_BASE is the directory that is the immediate parent of the seq66
+:: directory.  Adjust this value for your setup.
+::
+:: Mingw:
+::
+:: set PROJECT_BASE=\home\chris\Home\git
+
+set PROJECT_BASE=\Users\Chris\Documents\Home
+set PROJECT_ROOT=..\seq66
+set PROJECT_FILE=seq66.pro
+set PROJECT_7ZIP="qpseq66-release-package-%PROJECT_VERSION%.7z"
+set SHADOW_DIR=seq66-release
+set APP_DIR=Seq66qt5
+set OUTPUT_DIR=%APP_DIR%\release
+set CONFIG_SET="CONFIG += release"
+set AUX_DIR=data
+
+:: C:
+
+%PROJECT_DRIVE%
+
+:: cd \Users\Chris\Documents\Home
+
+cd %PROJECT_BASE%
+
+:: mkdir seq66-release
+:: cd seq66-release
+
+del /S /Q %SHADOW_DIR% > NUL
+mkdir %SHADOW_DIR%
+cd %SHADOW_DIR%
+
+:: qmake -makefile -recursive "CONFIG += release" ..\seq66\seq66.pro
+
+cd
+echo qmake -makefile -recursive %CONFIG_SET% %PROJECT_ROOT%\%PROJECT_FILE%
+echo mingw32-make (output to make.log)
+qmake -makefile -recursive %CONFIG_SET% %PROJECT_ROOT%\%PROJECT_FILE%
+mingw32-make > make.log 2>&1
+
+:: windeployqt Seq66qt5\release
+
+echo windeployqt %OUTPUT_DIR%
+windeployqt %OUTPUT_DIR%
+
+:: mkdir Seq66qt5\release\data
+:: copy ..\seq66\data\*.midi Seq66qt5\release\data
+:: copy ..\seq66\data\qpseq66.* Seq66qt5\release\data
+:: copy ..\seq66\data\*.pdf Seq66qt5\release\data
+:: copy ..\seq66\data\*.txt Seq66qt5\release\data
+
+echo mkdir %OUTPUT_DIR%\%AUX_DIR%
+echo copy %PROJECT_ROOT%\%AUX_DIR%\qpseq66.* %OUTPUT_DIR%\%AUX_DIR%
+echo copy %PROJECT_ROOT%\%AUX_DIR%\*.midi %OUTPUT_DIR%\%AUX_DIR%
+echo copy %PROJECT_ROOT%\%AUX_DIR%\*.pdf %OUTPUT_DIR%\%AUX_DIR%
+echo copy %PROJECT_ROOT%\%AUX_DIR%\*.txt %OUTPUT_DIR%\%AUX_DIR%
+echo copy %PROJECT_ROOT%\%AUX_DIR%\*.playlist %OUTPUT_DIR%\%AUX_DIR%
+
+mkdir %OUTPUT_DIR%\%AUX_DIR%
+copy %PROJECT_ROOT%\%AUX_DIR%\*.rc %OUTPUT_DIR%\%AUX_DIR%
+copy %PROJECT_ROOT%\%AUX_DIR%\*.usr %OUTPUT_DIR%\%AUX_DIR%
+copy %PROJECT_ROOT%\%AUX_DIR%\*.midi %OUTPUT_DIR%\%AUX_DIR%
+copy %PROJECT_ROOT%\%AUX_DIR%\*.pdf %OUTPUT_DIR%\%AUX_DIR%
+copy %PROJECT_ROOT%\%AUX_DIR%\*.txt %OUTPUT_DIR%\%AUX_DIR%
+copy %PROJECT_ROOT%\%AUX_DIR%\*.playlist %OUTPUT_DIR%\%AUX_DIR%
+
+:: This section takes the generated build and data files and packs them
+:: up into a 7-zip archive.  This archive should be copied to the root
+:: directory (seq66) and extracted (the contents go into the release
+:: directory.
+::
+:: Then, in Linux, "cd" to the "nsis" directory and run
+::
+::      makensis Seq66Setup_V0.90.nsi
+::
+:: pushd Seq66qt5
+:: 7z a -r qppseq66-nsis-ready-package-DATE.7z release\*
+
+pushd %APP_DIR%
+cd
+echo 7z a -r %PROJECT_7ZIP% release\*
+7z a -r %PROJECT_7ZIP% release\*
+popd
+
+:: vim: ts=4 sw=4 ft=dosbatch fileformat=dos