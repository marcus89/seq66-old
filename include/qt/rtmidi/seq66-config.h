--- conflicted
+++ resolved
@@ -33,11 +33,7 @@
  * \library       seq66 application
  * \author        Chris Ahlstrom
  * \date          2020-05-31
-<<<<<<< HEAD
  * \updates       2021-11-26
-=======
- * \updates       2021-11-22
->>>>>>> 88c356b3
  * \license       GNU GPLv2 or above
  *
  *  Qt Rtmidi Linux and Windows versions, hardwired for use with
@@ -74,11 +70,7 @@
 #endif
 
 #if ! defined SEQ66_VERSION_DATE_SHORT
-<<<<<<< HEAD
 #define SEQ66_VERSION_DATE_SHORT "2021-11-26"
-=======
-#define SEQ66_VERSION_DATE_SHORT "2021-11-22"
->>>>>>> 88c356b3
 #endif
 
 #if ! defined SEQ66_VERSION
